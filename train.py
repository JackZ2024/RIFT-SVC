import os
import hydra
import pytorch_lightning as pl
import torch
from omegaconf import DictConfig, OmegaConf
from pytorch_lightning.callbacks import ModelCheckpoint, LearningRateMonitor
from pytorch_lightning.loggers import WandbLogger, TensorBoardLogger
from torch.utils.data import DataLoader
<<<<<<< HEAD
import torch
import wandb
=======
>>>>>>> 5d4c95ff

from rift_svc import DiT, RF
from rift_svc.dataset import SVCDataset, collate_fn
from rift_svc.lightning_module import RIFTSVCLightningModule
from rift_svc.utils import CustomProgressBar, load_state_dict
from rift_svc.optim import get_optimizer

torch.set_float32_matmul_precision('high')


@hydra.main(version_base=None, config_path="config", config_name="config")
def main(cfg: DictConfig):
    pl.seed_everything(cfg.seed)
<<<<<<< HEAD
    print(f"Data dir: {cfg.dataset.data_dir}")
    train_dataset = load_svc_dataset(
        data_dir=cfg.dataset.data_dir,
        meta_info_path=cfg.dataset.meta_info_path,
        max_frame_len=cfg.dataset.max_frame_len,
=======

    train_dataset = SVCDataset(
        **cfg.dataset,
        split="train"
>>>>>>> 5d4c95ff
    )
    
    val_dataset = SVCDataset(
        **cfg.dataset,
        split="test"
    )

    transformer = DiT(
        **cfg.model,
        num_speaker=train_dataset.num_speakers,
    )

    rf = RF(
        transformer=transformer,
        time_schedule=cfg.training.time_schedule,
    )

    # Load pretrained weights if specified
    if cfg.training.get('pretrained_path', None) is not None:
        state_dict = torch.load(cfg.training.pretrained_path, map_location='cpu')
        if 'state_dict' in state_dict:
            state_dict = state_dict['state_dict']
        # Load only model weights, allowing mismatched keys for speaker embeddings
        missing_keys, unexpected_keys = load_state_dict(rf, state_dict)
        print(f"Loaded pretrained model from {cfg.training.pretrained_path}")
        if missing_keys:
            print(f"Missing keys: {missing_keys}")
        if unexpected_keys:
            print(f"Unexpected keys: {unexpected_keys}")
    
    if cfg.training.get('lora_training', False):
        rf.transformer.apply_lora(cfg.training.lora_rank, cfg.training.lora_alpha)
    
    if cfg.training.get('freeze_adaln_and_tembed', False):
        rf.transformer.freeze_adaln_and_tembed()

    warmup_steps = int(cfg.training.max_steps * cfg.training.warmup_ratio)
    optimizer, lr_scheduler = get_optimizer(
        cfg.training.optimizer_type,
        rf, 
        cfg.training.learning_rate, 
        eval(cfg.training.betas), 
        cfg.training.weight_decay, 
        warmup_steps,
        max_steps=cfg.training.max_steps,
        min_lr=cfg.training.get('min_lr', 0.0),
        lora_training=cfg.training.get('lora_training', False),
    )
    cfg_dict = OmegaConf.to_container(cfg, resolve=True)
    cfg_dict['spk2idx'] = train_dataset.spk2idx
    model = RIFTSVCLightningModule(
        model=rf,
        optimizer=optimizer,
        lr_scheduler=lr_scheduler,
        cfg=cfg_dict
    )

    checkpoint_callback = ModelCheckpoint(
        dirpath=os.path.join('ckpts', cfg.training.run_name),
        filename='model-{step}',
        save_top_k=-1,
        save_last='link',
        every_n_train_steps=cfg.training.save_per_steps,
        save_weights_only=cfg.training.save_weights_only,
    )

<<<<<<< HEAD
    if cfg.training.logger == "wandb" and not wandb.api.api_key:
        cfg.training.logger = None
        
    logger = None
    if cfg.training.logger == "wandb":
        wandb_logger = WandbLogger(
            project=cfg.training.wandb_project,
            name=cfg.training.wandb_run_name,
            id=cfg.training.get('wandb_resume_id', None),
            resume='allow',
        )
        if wandb_logger.experiment.config:
            # Merge with existing config, giving priority to existing values
            wandb_logger.experiment.config.update(cfg_dict, allow_val_change=True)
        else:
            # If no existing config, set it directly
            wandb_logger.experiment.config.update(cfg_dict)
            
        logger = wandb_logger
=======
    # Logger selection based on config
    logger_type = cfg.training.get('logger', 'wandb').lower()
    run_name = cfg.training.run_name
    # Update checkpoint directory to use run_name
    checkpoint_callback.dirpath = os.path.join('ckpts', run_name)
    
    if logger_type == 'wandb':
        # Use Weights & Biases logger
        logger = WandbLogger(
            project=cfg.training.wandb_project,
            name=run_name,
            id=cfg.training.get('wandb_resume_id', None),
            resume='allow',
        )
        if logger.experiment.config:
            # Merge with existing config, giving priority to existing values
            logger.experiment.config.update(cfg_dict, allow_val_change=True)
        else:
            # If no existing config, set it directly
            logger.experiment.config.update(cfg_dict)
    elif logger_type == 'tensorboard':
        # Use TensorBoard logger
        tensorboard_log_dir = os.path.join('logs', run_name)
        logger = TensorBoardLogger(
            save_dir=tensorboard_log_dir,
            name=None,  # Use the directory as is without adding another subfolder
            version='',  # Don't add version subdirectory
        )
    else:
        raise ValueError(f"Invalid logger type: {logger_type}")
>>>>>>> 5d4c95ff

    callbacks = [checkpoint_callback, CustomProgressBar()]
    if lr_scheduler is not None:
        callbacks.append(LearningRateMonitor(logging_interval='step'))

    trainer = pl.Trainer(
        max_steps=cfg.training.max_steps,
        accelerator='gpu',
        devices='auto',
        strategy='auto',
        precision='bf16-mixed',
        accumulate_grad_batches=cfg.training.grad_accumulation_steps,
<<<<<<< HEAD
        callbacks=[checkpoint_callback, CustomProgressBar()],
=======
        callbacks=callbacks,
>>>>>>> 5d4c95ff
        logger=logger,
        val_check_interval=cfg.training.test_per_steps,
        check_val_every_n_epoch=None,
        gradient_clip_val=cfg.training.max_grad_norm,
        gradient_clip_algorithm='norm',
        log_every_n_steps=1,
    )

    if hasattr(optimizer, 'train'):
        optimizer.train()

    trainer.fit(
        model,
        train_dataloaders=DataLoader(
            train_dataset,
            batch_size=cfg.training.batch_size_per_gpu,
            num_workers=cfg.training.num_workers,
<<<<<<< HEAD
            pin_memory=False,
=======
>>>>>>> 5d4c95ff
            persistent_workers=True,
            shuffle=True,
            drop_last=True,
            collate_fn=collate_fn,
        ),
        val_dataloaders=DataLoader(
            val_dataset,
            batch_size=cfg.training.batch_size_per_gpu,
            num_workers=cfg.training.num_workers,
            collate_fn=collate_fn,
        ),
        ckpt_path=cfg.training.get('resume_from_checkpoint', None),
    )

if __name__ == "__main__":
    main()<|MERGE_RESOLUTION|>--- conflicted
+++ resolved
@@ -6,11 +6,6 @@
 from pytorch_lightning.callbacks import ModelCheckpoint, LearningRateMonitor
 from pytorch_lightning.loggers import WandbLogger, TensorBoardLogger
 from torch.utils.data import DataLoader
-<<<<<<< HEAD
-import torch
-import wandb
-=======
->>>>>>> 5d4c95ff
 
 from rift_svc import DiT, RF
 from rift_svc.dataset import SVCDataset, collate_fn
@@ -24,18 +19,10 @@
 @hydra.main(version_base=None, config_path="config", config_name="config")
 def main(cfg: DictConfig):
     pl.seed_everything(cfg.seed)
-<<<<<<< HEAD
-    print(f"Data dir: {cfg.dataset.data_dir}")
-    train_dataset = load_svc_dataset(
-        data_dir=cfg.dataset.data_dir,
-        meta_info_path=cfg.dataset.meta_info_path,
-        max_frame_len=cfg.dataset.max_frame_len,
-=======
 
     train_dataset = SVCDataset(
         **cfg.dataset,
         split="train"
->>>>>>> 5d4c95ff
     )
     
     val_dataset = SVCDataset(
@@ -102,27 +89,6 @@
         save_weights_only=cfg.training.save_weights_only,
     )
 
-<<<<<<< HEAD
-    if cfg.training.logger == "wandb" and not wandb.api.api_key:
-        cfg.training.logger = None
-        
-    logger = None
-    if cfg.training.logger == "wandb":
-        wandb_logger = WandbLogger(
-            project=cfg.training.wandb_project,
-            name=cfg.training.wandb_run_name,
-            id=cfg.training.get('wandb_resume_id', None),
-            resume='allow',
-        )
-        if wandb_logger.experiment.config:
-            # Merge with existing config, giving priority to existing values
-            wandb_logger.experiment.config.update(cfg_dict, allow_val_change=True)
-        else:
-            # If no existing config, set it directly
-            wandb_logger.experiment.config.update(cfg_dict)
-            
-        logger = wandb_logger
-=======
     # Logger selection based on config
     logger_type = cfg.training.get('logger', 'wandb').lower()
     run_name = cfg.training.run_name
@@ -153,7 +119,6 @@
         )
     else:
         raise ValueError(f"Invalid logger type: {logger_type}")
->>>>>>> 5d4c95ff
 
     callbacks = [checkpoint_callback, CustomProgressBar()]
     if lr_scheduler is not None:
@@ -166,11 +131,7 @@
         strategy='auto',
         precision='bf16-mixed',
         accumulate_grad_batches=cfg.training.grad_accumulation_steps,
-<<<<<<< HEAD
-        callbacks=[checkpoint_callback, CustomProgressBar()],
-=======
         callbacks=callbacks,
->>>>>>> 5d4c95ff
         logger=logger,
         val_check_interval=cfg.training.test_per_steps,
         check_val_every_n_epoch=None,
@@ -188,10 +149,6 @@
             train_dataset,
             batch_size=cfg.training.batch_size_per_gpu,
             num_workers=cfg.training.num_workers,
-<<<<<<< HEAD
-            pin_memory=False,
-=======
->>>>>>> 5d4c95ff
             persistent_workers=True,
             shuffle=True,
             drop_last=True,
