__pycache__/
pretrained/*
data/*
wandb/*
outputs/*
ckpts/*
mels/*
lightning_logs/*
<<<<<<< HEAD
runtime/*
models/*
trans_audio/*
=======
logs/*
>>>>>>> 5d4c95ff

.vscode/*
.cache/*
.gradio/*

pretrained/README.md
!pretrained/download.py
!data/README.md
!.gitkeep

*.wav
*.mp3
*.flac
*.csv

clean*.py
upload.py
test*.py
viz*.py<|MERGE_RESOLUTION|>--- conflicted
+++ resolved
@@ -6,13 +6,10 @@
 ckpts/*
 mels/*
 lightning_logs/*
-<<<<<<< HEAD
+logs/*
 runtime/*
 models/*
 trans_audio/*
-=======
-logs/*
->>>>>>> 5d4c95ff
 
 .vscode/*
 .cache/*
