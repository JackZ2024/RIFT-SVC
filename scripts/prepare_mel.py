import os
import json
import sys
sys.path.append(os.path.dirname(os.path.dirname(os.path.abspath(__file__))))
from pathlib import Path
import torch
import torchaudio
import click
from functools import partial

from rift_svc.feature_extractors import get_mel_spectrogram
from multiprocessing_utils import run_parallel, get_device

def process_audio(audio, data_dir, hop_length, n_mel_channels, sample_rate, verbose, overwrite, device):
    """
    Process a single audio file: read the WAV file, generate its Mel spectrogram,
    and save it as a .mel.pt file.
    """
    speaker = audio.get('speaker')
    file_name = audio.get('file_name')
    # Skip if information is incomplete
    if not speaker or not file_name:
        if verbose:
            click.echo(f"Skipping invalid entry: {audio}", err=True)
        return

    wav_path = Path(data_dir) / speaker / f"{file_name}.wav"
    mel_path = Path(data_dir) / speaker / f"{file_name}.mel.pt"

    if mel_path.is_file() and not overwrite:
        if verbose:
            click.echo(f"Skipping existing Mel spectrogram: {mel_path}", err=True)
        return

    if not wav_path.is_file():
        if verbose:
            click.echo(f"Warning: WAV file not found: {wav_path}", err=True)
        return

    try:
        waveform, sr = torchaudio.load(str(wav_path))
        # Ensure the correct shape
        if len(waveform.shape) == 1:
            waveform = waveform.unsqueeze(0)
        elif len(waveform.shape) == 2 and waveform.shape[0] != 1:
            waveform = waveform.mean(dim=0, keepdim=True)

        waveform = waveform.to(device)

        mel = get_mel_spectrogram(
            waveform,
            hop_size=hop_length,
            num_mels=n_mel_channels,
            sampling_rate=sample_rate,
            n_fft=2048,
            win_size=2048,
            fmin=40,
            fmax=16000,
        )
        mel = mel.cpu()  # Move back to CPU for saving

        torch.save(mel, mel_path)

        if verbose:
            click.echo(f"Saved Mel spectrogram: {mel_path}")

    except Exception as e:
        click.echo(f"Error processing {wav_path}: {e}", err=True)

@click.command()
@click.option(
    '--data-dir',
    type=click.Path(exists=True, file_okay=False, readable=True),
    required=True,
    help='Root directory of the preprocessed dataset.'
)
@click.option(
    '--hop-length',
    type=int,
    default=512,
    show_default=True,
    help='Hop length for the Mel spectrogram.'
)
@click.option(
    '--n-mel-channels',
    type=int,
    default=128,
    show_default=True,
    help='Number of Mel channels.'
)
@click.option(
    '--sample-rate',
    type=int,
    default=44100,
    show_default=True,
    help='Target sample rate (Hz).'
)
@click.option(
    '--num-workers',
    type=int,
    default=4,
    show_default=True,
    help='Number of parallel processes.'
)
@click.option(
    '--overwrite',
    is_flag=True,
    default=False,
    help='Whether to overwrite existing Mel spectrogram files.'
)
@click.option(
    '--verbose',
    is_flag=True,
    default=False,
    help='Whether to print detailed logs.'
)
<<<<<<< HEAD
def generate_mel_specs(data_dir, hop_length, n_mel_channels, sample_rate, num_workers, verbose):
    process(data_dir, hop_length, n_mel_channels, sample_rate, num_workers, verbose)

def process(data_dir, hop_length=512, n_mel_channels=128, sample_rate=44100, 
            num_workers=cpu_count(), verbose=False):
=======
def generate_mel_specs(data_dir, hop_length, n_mel_channels, sample_rate, num_workers, verbose, overwrite):
>>>>>>> 5d4c95ff
    """
    Generate Mel spectrograms for the audio files listed in meta_info.json and
    save them as .mel.pt files.
    """
    meta_info = Path(data_dir) / "meta_info.json"
    try:
        with open(meta_info, 'r', encoding='utf-8') as f:
            meta = json.load(f)
    except Exception as e:
        click.echo(f"Error reading meta_info.json: {e}", err=True)
        sys.exit(1)

    train_audios = meta.get('train_audios', [])
    test_audios = meta.get('test_audios', [])
    all_audios = (
        [{'type': 'train', 'index': i, **audio} for i, audio in enumerate(train_audios)] +
        [{'type': 'test', 'index': i, **audio} for i, audio in enumerate(test_audios)]
    )

    if not all_audios:
        click.echo("No audio files found in meta_info.json.", err=True)
        sys.exit(1)

    device = get_device()
    if verbose:
        click.echo(f"Using device: {device}")

    torch.set_grad_enabled(False)

    process_func = partial(
        process_audio,
        data_dir=data_dir,
        hop_length=hop_length,
        n_mel_channels=n_mel_channels,
        sample_rate=sample_rate,
        verbose=verbose,
        overwrite=overwrite,
        device=device
    )

    run_parallel(all_audios, process_func, num_workers=num_workers, desc="Generating Mel Spectrograms")
    click.echo("Mel spectrogram generation complete.")

if __name__ == "__main__":
    generate_mel_specs()<|MERGE_RESOLUTION|>--- conflicted
+++ resolved
@@ -114,15 +114,7 @@
     default=False,
     help='Whether to print detailed logs.'
 )
-<<<<<<< HEAD
-def generate_mel_specs(data_dir, hop_length, n_mel_channels, sample_rate, num_workers, verbose):
-    process(data_dir, hop_length, n_mel_channels, sample_rate, num_workers, verbose)
-
-def process(data_dir, hop_length=512, n_mel_channels=128, sample_rate=44100, 
-            num_workers=cpu_count(), verbose=False):
-=======
 def generate_mel_specs(data_dir, hop_length, n_mel_channels, sample_rate, num_workers, verbose, overwrite):
->>>>>>> 5d4c95ff
     """
     Generate Mel spectrograms for the audio files listed in meta_info.json and
     save them as .mel.pt files.
