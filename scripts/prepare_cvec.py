import json
import sys
import os
sys.path.append(os.path.dirname(os.path.dirname(os.path.abspath(__file__))))
from pathlib import Path
import multiprocessing
import click
import torch
import torchaudio
from functools import partial

from multiprocessing_utils import run_parallel, get_device
from rift_svc.feature_extractors import HubertModelWithFinalProj


def roll_pad(wav, shift):
    wav = torch.roll(wav, shift, dims=1)
    if shift > 0:
        wav[:, :shift] = 0
    else:
        wav[:, shift:] = 0
    return wav

CVEC_SAMPLE_RATE = 16000

def get_cvec_model(model_path):
    """
    Lazy-load the HuBERT model, loading and caching it on its first invocation in each process.
    """
    if not hasattr(get_cvec_model, "model"):
        device = get_device()
        model = HubertModelWithFinalProj.from_pretrained(model_path)
        model = model.to(device)
        model.eval()
        get_cvec_model.model = model
        get_cvec_model.device = device
    return get_cvec_model.model, get_cvec_model.device

def process_cvec(audio, data_dir, model_path, overwrite, verbose):
    """
    Extract the content vector for a single audio file and save it as a .cvec.pt file.
    """
    speaker = audio.get('speaker')
    file_name = audio.get('file_name')
    if not speaker or not file_name:
        if verbose:
            click.echo(f"Skipping invalid entry: {audio}")
        return
    
    wav_path = Path(data_dir) / speaker / f"{file_name}.wav"
    cvec_path = Path(data_dir) / speaker / f"{file_name}.cvec.pt"
    
    if cvec_path.is_file() and not overwrite:
        if verbose:
            click.echo(f"Skipping existing content vector: {cvec_path}")
        return
    
    if not wav_path.is_file():
        if verbose:
            click.echo(f"Warning: WAV file not found: {wav_path}")
        return
    
    try:
        waveform, sr = torchaudio.load(str(wav_path))
        model, device = get_cvec_model(model_path)
        waveform = waveform.to(device)

        if waveform.dim() == 1:
            waveform = waveform.unsqueeze(0)
        elif waveform.dim() == 2 and waveform.shape[0] != 1:
            waveform = waveform.mean(dim=0, keepdim=True)

        if sr != CVEC_SAMPLE_RATE:
            waveform = torchaudio.functional.resample(waveform, sr, CVEC_SAMPLE_RATE)

        with torch.no_grad():
            output = model(waveform)  # returns a dictionary containing "last_hidden_state"
            cvec = output["last_hidden_state"].squeeze(0).cpu()

            # Process the shifted waveform
            waveform_shifted = roll_pad(waveform, -160)
            output_shifted = model(waveform_shifted)
            cvec_shifted = output_shifted["last_hidden_state"].squeeze(0).cpu()

            n, d = cvec.shape
            cvec = torch.stack([cvec, cvec_shifted], dim=1).view(n * 2, d)
        
        torch.save(cvec, cvec_path)
        if verbose:
            click.echo(f"Saved content vector: {cvec_path}")
    except Exception as e:
        click.echo(f"Error processing {wav_path}: {e}")

@click.command()
@click.option(
    '--data-dir',
    type=click.Path(exists=True, file_okay=False, readable=True),
    required=True,
    help='Root directory of the preprocessed dataset.'
)
@click.option(
    '--model-path',
    type=click.Path(exists=True, file_okay=True, readable=True),
    required=False,
    default="pretrained/content-vec-best",
    help='Path to the pre-trained HuBERT-like model.'
)
@click.option(
    '--num-workers',
    type=int,
    default=2,
    show_default=True,
    help='Number of parallel processes.'
)
@click.option(
    '--overwrite',
    is_flag=True,
    default=False,
    help='Whether to overwrite existing content vectors.'
)
@click.option(
    '--verbose',
    is_flag=True,
    default=False,
    help='Whether to display detailed logs.'
)
<<<<<<< HEAD
def generate_contentvec(data_dir, model_path, num_workers_per_device, verbose):
    process(data_dir, model_path, num_workers_per_device, verbose)

def process(data_dir, model_path='pretrained/content-vec-best', num_workers_per_device=1, verbose=False):
=======
def prepare_contentvec(data_dir, model_path, num_workers, overwrite, verbose):
>>>>>>> 5d4c95ff
    """
    Extract content vectors from the audio files listed in meta_info.json and save them as .cvec.pt files.
    """
<<<<<<< HEAD
    
    mp.set_start_method('spawn', force=True)
    
    meta_info = Path(data_dir) / "meta_info.json"
=======
    meta_info_path = Path(data_dir) / "meta_info.json"
>>>>>>> 5d4c95ff
    try:
        with open(meta_info_path, 'r', encoding='utf-8') as f:
            meta = json.load(f)
    except Exception as e:
        click.echo(f"Error reading meta_info.json: {e}")
        sys.exit(1)
    
    train_audios = meta.get('train_audios', [])
    test_audios = meta.get('test_audios', [])
    all_audios = train_audios + test_audios
    
    if not all_audios:
        click.echo("No audio files found in meta_info.json.")
        sys.exit(1)
    
    # Pass model_path as a parameter to the processing function
    process_func = partial(
        process_cvec,
        data_dir=data_dir,
        model_path=model_path,
        overwrite=overwrite,
        verbose=verbose
    )
    
    run_parallel(
        all_audios,
        process_func,
        num_workers=num_workers,
        desc="Extracting Content Vectors"
    )
    
    click.echo("Content vector extraction complete.")

if __name__ == "__main__":
    multiprocessing.set_start_method('spawn', force=True)
    prepare_contentvec()<|MERGE_RESOLUTION|>--- conflicted
+++ resolved
@@ -124,25 +124,11 @@
     default=False,
     help='Whether to display detailed logs.'
 )
-<<<<<<< HEAD
-def generate_contentvec(data_dir, model_path, num_workers_per_device, verbose):
-    process(data_dir, model_path, num_workers_per_device, verbose)
-
-def process(data_dir, model_path='pretrained/content-vec-best', num_workers_per_device=1, verbose=False):
-=======
 def prepare_contentvec(data_dir, model_path, num_workers, overwrite, verbose):
->>>>>>> 5d4c95ff
     """
     Extract content vectors from the audio files listed in meta_info.json and save them as .cvec.pt files.
     """
-<<<<<<< HEAD
-    
-    mp.set_start_method('spawn', force=True)
-    
-    meta_info = Path(data_dir) / "meta_info.json"
-=======
     meta_info_path = Path(data_dir) / "meta_info.json"
->>>>>>> 5d4c95ff
     try:
         with open(meta_info_path, 'r', encoding='utf-8') as f:
             meta = json.load(f)
