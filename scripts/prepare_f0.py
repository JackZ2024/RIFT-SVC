import json
import sys, os
sys.path.append(os.path.dirname(os.path.dirname(os.path.abspath(__file__))))
from pathlib import Path

import click
import torch
import torchaudio
from functools import partial
import multiprocessing

from multiprocessing_utils import run_parallel, get_device
from rift_svc.rmvpe.inference import RMVPE

RMVPE_HOP_LENGTH = 160

def get_f0_model(model_path):
    """
    Lazy-load the RMVPE model, loading and caching it on its first invocation within each process.
    """
    if not hasattr(get_f0_model, "model"):
        device = get_device()
        model = RMVPE(model_path=model_path, hop_length=RMVPE_HOP_LENGTH, device=device)
        get_f0_model.model = model
        get_f0_model.device = device
    return get_f0_model.model, get_f0_model.device

def process_f0(audio, data_dir, model_path, hop_length, sample_rate, overwrite, verbose):
    """
    Extract the f0 for a single audio file and save it as a .f0.pt file.
    """
    speaker = audio.get('speaker')
    file_name = audio.get('file_name')
    if not speaker or not file_name:
        if verbose:
            click.echo(f"Skipping invalid entry: {audio}")
        return
    wav_path = Path(data_dir) / speaker / f"{file_name}.wav"
    f0_path = Path(data_dir) / speaker / f"{file_name}.f0.pt"
    
    if f0_path.is_file() and not overwrite:
        if verbose:
            click.echo(f"Skipping existing f0 file: {f0_path}")
        return
    if not wav_path.is_file():
        if verbose:
            click.echo(f"Warning: WAV file not found: {wav_path}")
        return
    try:
        waveform, sr = torchaudio.load(str(wav_path))
        model, device = get_f0_model(model_path)
        waveform = waveform.to(device)

        if waveform.dim() == 1:
            waveform = waveform.unsqueeze(0)
        elif waveform.dim() == 2 and waveform.shape[0] != 1:
            waveform = waveform.mean(dim=0, keepdim=True)
        
        if sr != sample_rate:
            waveform = torchaudio.functional.resample(waveform, sr, sample_rate)
        
        with torch.no_grad():
            f0 = model.infer_from_audio(
                waveform,
                sample_rate=sample_rate,
                device=device,
                thred=0.03,
                use_viterbi=False
            )
        n_frames = int(waveform.shape[-1] // hop_length) + 1

        from rift_svc.utils import post_process_f0
        f0_processed = post_process_f0(
            f0=f0,
            sample_rate=sample_rate,
            hop_length=hop_length,
            n_frames=n_frames,
            silence_front=0.0
        )
        f0_tensor = torch.from_numpy(f0_processed).float().cpu()
        torch.save(f0_tensor, f0_path)
        if verbose:
            click.echo(f"Saved f0: {f0_path}")
    except Exception as e:
        click.echo(f"Error processing {wav_path}: {e}")

@click.command()
@click.option(
    '--data-dir',
    type=click.Path(exists=True, file_okay=False, readable=True),
    required=True,
    help='Preprocessed dataset root directory.'
)
@click.option(
    '--model-path',
    type=click.Path(exists=True, file_okay=True, readable=True),
    required=False,
    default="pretrained/rmvpe/model.pt",
    help='Pre-trained RMVPE model path.'
)
@click.option(
    '--hop-length',
    type=int,
    default=512,
    show_default=True,
    help='Hop length for f0 extraction.'
)
@click.option(
    '--sample-rate',
    type=int,
    default=44100,
    show_default=True,
    help='Audio sample rate (Hz).'
)
@click.option(
    '--num-workers',
    type=int,
    default=2,
    show_default=True,
    help='Number of parallel processes.'
)
@click.option(
    '--overwrite',
    is_flag=True,
    default=False,
    help='Whether to overwrite existing f0 files.'
)
@click.option(
    '--verbose',
    is_flag=True,
    default=False,
    help='Whether to display detailed logs.'
)
<<<<<<< HEAD
def generate_f0(data_dir, model_path, hop_length, sample_rate, num_workers_per_device, verbose):
    process(data_dir, model_path, hop_length, sample_rate, num_workers_per_device, verbose)

def process(data_dir,model_path='pretrained/rmvpe/model.pt', hop_length=512, sample_rate=44100, 
            num_workers_per_device=1, verbose=False):
=======
def prepare_f0(data_dir, model_path, hop_length, sample_rate, num_workers, overwrite, verbose):
>>>>>>> 5d4c95ff
    """
    Extract the f0 for all audio files listed in meta_info.json and save them as .f0.pt files.
    """
    meta_info_path = Path(data_dir) / "meta_info.json"
    try:
        with open(meta_info_path, 'r', encoding='utf-8') as f:
            meta = json.load(f)
    except Exception as e:
        click.echo(f"Error reading meta_info.json: {e}")
        sys.exit(1)

    train_audios = meta.get('train_audios', [])
    test_audios = meta.get('test_audios', [])
    all_audios = train_audios + test_audios

    if not all_audios:
        click.echo("No audio files found in meta_info.json.")
        sys.exit(1)

    process_func = partial(
        process_f0,
        data_dir=data_dir,
        model_path=model_path,
        hop_length=hop_length,
        sample_rate=sample_rate,
        overwrite=overwrite,
        verbose=verbose
    )

    run_parallel(
        all_audios,
        process_func,
        num_workers=num_workers,
        desc="Extracting f0"
    )

    click.echo("f0 extraction complete.")


if __name__ == "__main__":
    multiprocessing.set_start_method('spawn', force=True)
    prepare_f0()<|MERGE_RESOLUTION|>--- conflicted
+++ resolved
@@ -131,15 +131,7 @@
     default=False,
     help='Whether to display detailed logs.'
 )
-<<<<<<< HEAD
-def generate_f0(data_dir, model_path, hop_length, sample_rate, num_workers_per_device, verbose):
-    process(data_dir, model_path, hop_length, sample_rate, num_workers_per_device, verbose)
-
-def process(data_dir,model_path='pretrained/rmvpe/model.pt', hop_length=512, sample_rate=44100, 
-            num_workers_per_device=1, verbose=False):
-=======
 def prepare_f0(data_dir, model_path, hop_length, sample_rate, num_workers, overwrite, verbose):
->>>>>>> 5d4c95ff
     """
     Extract the f0 for all audio files listed in meta_info.json and save them as .f0.pt files.
     """
@@ -178,7 +170,6 @@
 
     click.echo("f0 extraction complete.")
 
-
 if __name__ == "__main__":
     multiprocessing.set_start_method('spawn', force=True)
     prepare_f0()