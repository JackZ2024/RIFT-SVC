import json
import sys, os
sys.path.append(os.path.dirname(os.path.dirname(os.path.abspath(__file__))))
from pathlib import Path
import torch
import torchaudio
import click
from functools import partial

from multiprocessing_utils import run_parallel, get_device
from rift_svc.feature_extractors import RMSExtractor


def get_rms_extractor(hop_length):
    """
    Lazy-load the RMSExtractor and cache it upon the first call in each process.
    """
    if not hasattr(get_rms_extractor, "extractor"):
        
        device = get_device()
        extractor = RMSExtractor(hop_length=hop_length).to(device)
        extractor.eval()
        get_rms_extractor.extractor = extractor
        get_rms_extractor.device = device
    return get_rms_extractor.extractor, get_rms_extractor.device

def process_rms(audio, data_dir, hop_length, verbose):
    """
    Extract RMS energy for a single audio file and save it as a .rms.pt file.
    """
    speaker = audio.get('speaker')
    file_name = audio.get('file_name')

    if not speaker or not file_name:
        if verbose:
            click.echo(f"Skipping invalid entry: {audio}", err=True)
        return

    wav_path = Path(data_dir) / speaker / f"{file_name}.wav"
    rms_path = Path(data_dir) / speaker / f"{file_name}.rms.pt"

    if not wav_path.is_file():
        if verbose:
            click.echo(f"Warning: WAV file not found: {wav_path}", err=True)
        return

    if rms_path.is_file():
        if verbose:
            click.echo(f"Skipping existing file: {rms_path}", err=True)
        return

    try:
        waveform, sr = torchaudio.load(str(wav_path))
        extractor, device = get_rms_extractor(hop_length)
        waveform = waveform.to(device)

        if waveform.dim() == 1:
            waveform = waveform.unsqueeze(0)
        elif waveform.dim() == 2 and waveform.shape[0] != 1:
            waveform = waveform.mean(dim=0, keepdim=True)

        rms = extractor(waveform)  # Output shape: (1, frames)
        rms = rms.cpu()
        torch.save(rms, rms_path)
        if verbose:
            click.echo(f"Saved RMS energy: {rms_path}")
    except Exception as e:
        click.echo(f"Error processing {wav_path}: {e}", err=True)

@click.command()
@click.option(
    '--data-dir',
    type=click.Path(exists=True, file_okay=False, readable=True),
    required=True,
    help='The root directory of the dataset to preprocess.'
)
@click.option(
    '--hop-length',
    type=int,
    default=512,
    show_default=True,
    help='Hop length for RMS extraction.'
)
@click.option(
    '--num-workers',
    type=int,
    default=4,
    show_default=True,
    help='Number of parallel processes.'
)
@click.option(
    '--verbose',
    is_flag=True,
    default=False,
    help='Whether to print detailed logs.'
)
<<<<<<< HEAD
def generate_rms(data_dir, hop_length, verbose):
    process(data_dir, hop_length, verbose)

def process(data_dir, hop_length=512, verbose=False):
=======
def generate_rms(data_dir, hop_length, num_workers, verbose):
>>>>>>> 5d4c95ff
    """
    Extract RMS energy for audios listed in meta_info.json and save them as .rms.pt files.
    """
    meta_info = Path(data_dir) / "meta_info.json"
    try:
        with open(meta_info, 'r', encoding='utf-8') as f:
            meta = json.load(f)
    except Exception as e:
        click.echo(f"Error reading meta_info.json: {e}", err=True)
        sys.exit(1)

    train_audios = meta.get('train_audios', [])
    test_audios = meta.get('test_audios', [])
    all_audios = train_audios + test_audios

    if not all_audios:
        click.echo("No audio files found in meta_info.json.", err=True)
        sys.exit(1)

    process_func = partial(
        process_rms,
        data_dir=data_dir,
        hop_length=hop_length,
        verbose=verbose
    )

    run_parallel(
        all_audios,
        process_func,
        num_workers=num_workers,
        desc="Extracting RMS Energy"
    )

    click.echo("RMS energy extraction complete.")

if __name__ == "__main__":
    generate_rms()<|MERGE_RESOLUTION|>--- conflicted
+++ resolved
@@ -94,14 +94,7 @@
     default=False,
     help='Whether to print detailed logs.'
 )
-<<<<<<< HEAD
-def generate_rms(data_dir, hop_length, verbose):
-    process(data_dir, hop_length, verbose)
-
-def process(data_dir, hop_length=512, verbose=False):
-=======
 def generate_rms(data_dir, hop_length, num_workers, verbose):
->>>>>>> 5d4c95ff
     """
     Extract RMS energy for audios listed in meta_info.json and save them as .rms.pt files.
     """
